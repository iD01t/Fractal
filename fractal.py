import tkinter as tk
from tkinter import filedialog, messagebox, ttk, colorchooser
import customtkinter as ctk  # pip install customtkinter
import numpy as np
from PIL import Image, ImageTk, ImageDraw, ImageFilter, ImageOps
import threading
import time  # For debounce
import sys
import os
import logging
from logging.handlers import RotatingFileHandler
import math

# --- OPTIONAL IMPORTS & CONFIG ---
try:
    from scipy.ndimage import map_coordinates
    SCIPY_AVAILABLE = True
except ImportError:
    SCIPY_AVAILABLE = False

ctk.set_appearance_mode("dark")  # Modes: "system" (default), "light", "dark"
ctk.set_default_color_theme("dark-blue")  # Themes: "blue", "dark-blue", "green"

# --- CONSTANTS & CONFIG ---
APP_NAME = "Fractal Dream Weaver Pro"
VERSION = "1.0"
AUTHOR = "Guillaume Lessard"
COPYRIGHT_YEAR = "2025"
CONTACT_EMAIL = "admin@id01t.store"
LICENSE_INFO = "Licensed to end user under EULA."

# --- LOGGING SETUP ---
def setup_logging():
    """Configures a rotating file logger for the application."""
    logger = logging.getLogger(APP_NAME)
    if logger.hasHandlers():
        logger.handlers.clear()

    logger.setLevel(logging.INFO)

    log_dir = ""
    # Determine log directory based on execution mode (frozen exe vs. script)
    if getattr(sys, 'frozen', False):
        log_dir = os.path.dirname(sys.executable)
    else:
        log_dir = os.path.dirname(os.path.abspath(__file__))

    log_file = os.path.join(log_dir, "fractal_dream_weaver.log")

    # Use a rotating file handler to prevent log files from growing indefinitely
    log_formatter = logging.Formatter('%(asctime)s - %(levelname)s - %(message)s', datefmt='%Y-%m-%d %H:%M:%S')
    handler = RotatingFileHandler(log_file, maxBytes=5*1024*1024, backupCount=2) # 5MB file size limit
    handler.setFormatter(log_formatter)
    logger.addHandler(handler)

    # Also log unhandled exceptions
    def handle_exception(exc_type, exc_value, exc_traceback):
        if issubclass(exc_type, KeyboardInterrupt):
            sys.__excepthook__(exc_type, exc_value, exc_traceback)
            return
        logger.error("Uncaught exception:", exc_info=(exc_type, exc_value, exc_traceback))

    sys.excepthook = handle_exception

    return logger


class FractalDreamWeaver:
    def __init__(self, root, logger):
        self.root = root
        self.logger = logger
        self.root.title(f"{APP_NAME} v{VERSION}")
        self.root.geometry("1400x900")
        self.root.resizable(True, True)
        
        # Default parameters (expanded)
        self.width = tk.IntVar(value=800)
        self.height = tk.IntVar(value=600)
        self.zoom = tk.DoubleVar(value=1.0)
        self.center_x = tk.DoubleVar(value=0.0)
        self.center_y = tk.DoubleVar(value=0.0)
        self.max_iter = tk.IntVar(value=256)
        self.power = tk.DoubleVar(value=2.0)  # New: For Multibrot-like
        self.c_real = tk.DoubleVar(value=-0.7)
        self.c_imag = tk.DoubleVar(value=0.27)
        self.fractal_type = tk.StringVar(value="Mandelbrot")
        self.landscape_type = tk.StringVar(value="Dream")
        self.nightmare_mode = tk.BooleanVar(value=False)
        self.weave_mode = tk.BooleanVar(value=True)
        self.brush_size = tk.IntVar(value=5)
        self.brush_color = (255, 255, 255, 128)  # Semi-transparent white for dark mode
        self.filter_type = tk.StringVar(value="None")
        self.auto_update = tk.BooleanVar(value=False)  # New: Auto-generate on change
        self.invert_colors = tk.BooleanVar(value=False)  # New: Color inversion
        self.num_frames = tk.IntVar(value=20)  # For animation
        self.frame_duration = tk.IntVar(value=100)  # ms
        self.appearance_mode = tk.StringVar(value="dark")  # For toggle
        
        # Sketch image for weaving
        self.sketch_img = Image.new('RGBA', (self.width.get(), self.height.get()), (255, 255, 255, 0))
        self.sketch_draw = ImageDraw.Draw(self.sketch_img)  # Renamed to avoid conflict
        self.last_pos = None
        
        # Debounce for drawing
        self.debounce_id = None
        self.debounce_delay = 500  # ms
        
        # Status
        self.status_text = tk.StringVar(value="Ready")

        # Panning state (for realtime exploration)
        self.panning = False  # True when user is panning instead of drawing
        self.pan_start_px = 0
        self.pan_start_py = 0
        self.pan_center_x = 0.0
        self.pan_center_y = 0.0
        self.last_pan_time = time.time()
        
        # UI Setup with CustomTkinter for pro look
        self.setup_ui()
        
        # Bind resize to update preview
        self.root.bind("<Configure>", self.on_resize)
        
        # Generate initial fractal in thread
        self.logger.info(f"--- {APP_NAME} v{VERSION} Started ---")
        if not SCIPY_AVAILABLE:
            self.logger.warning("SciPy not found. The 'Swirl' filter will use a lower-quality NumPy implementation.")

        self.thread_generate()

    def setup_ui(self):
        """Creates and organizes the entire user interface."""
        # Main frame
        main_frame = ctk.CTkFrame(self.root)
        main_frame.pack(fill=tk.BOTH, expand=True)

        # Notebook for tabs
        notebook = ctk.CTkTabview(main_frame)
        notebook.pack(fill=tk.BOTH, expand=True, padx=10, pady=10)
        preview_tab = notebook.add("Preview")
        param_tab = notebook.add("Parameters")

        # --- Preview Tab ---
        self.preview_frame = ctk.CTkFrame(preview_tab, fg_color="black")
        self.preview_frame.pack(fill=tk.BOTH, expand=True)
        self.preview_label = ctk.CTkLabel(self.preview_frame, text="")
        self.preview_label.pack(fill=tk.BOTH, expand=True)
        self.preview_label.bind("<Button-1>", self.on_mouse_down)
        self.preview_label.bind("<B1-Motion>", self.on_mouse_drag)
        self.preview_label.bind("<ButtonRelease-1>", self.on_mouse_up)
        self.preview_label.bind("<MouseWheel>", self.on_mouse_wheel)
        self.root.bind("<Configure>", self.on_resize)

        # Status Bar & Progress Bar
        status_frame = ctk.CTkFrame(preview_tab)
        status_frame.pack(fill=tk.X, padx=5, pady=(5, 0))
        self.progressbar = ctk.CTkProgressBar(status_frame, orientation="horizontal", mode="indeterminate")
        self.progressbar.pack(side=tk.RIGHT, padx=(10, 5), pady=5)
        self.status_label = ctk.CTkLabel(status_frame, textvariable=self.status_text, anchor="w")
        self.status_label.pack(side=tk.LEFT, padx=(10, 0), fill=tk.X, expand=True)

        # --- Parameters Tab ---
        param_frame = ctk.CTkScrollableFrame(param_tab)
        param_frame.pack(fill=tk.BOTH, expand=True)

        # -- Fractal Settings --
        fractal_section = self._create_section_header(param_frame, "Fractal Settings")
        self._create_entry_with_label(fractal_section, "Width", self.width)
        self._create_entry_with_label(fractal_section, "Height", self.height)
        self._create_slider_with_label(fractal_section, "Zoom", self.zoom, 0.1, 10000.0)
        self._create_slider_with_label(fractal_section, "Center X", self.center_x, -2.5, 2.5)
        self._create_slider_with_label(fractal_section, "Center Y", self.center_y, -2.0, 2.0)
        self._create_slider_with_label(fractal_section, "Max Iterations", self.max_iter, 50, 2000, "int")
        self._create_slider_with_label(fractal_section, "Power", self.power, 0.5, 8.0)
        ctk.CTkLabel(fractal_section, text="Fractal Type").pack(fill=tk.X, padx=5, pady=(10,0))
        ctk.CTkOptionMenu(fractal_section, variable=self.fractal_type, values=["Mandelbrot", "Julia", "Burning Ship", "Tricorn"], command=self._on_fractal_type_change).pack(fill=tk.X, padx=5, pady=5)

        # -- Julia Parameters (conditionally enabled) --
        self.julia_section = self._create_section_header(param_frame, "Julia Parameters")
        self.c_real_slider = self._create_slider_with_label(self.julia_section, "C Real", self.c_real, -2.0, 2.0)
        self.c_imag_slider = self._create_slider_with_label(self.julia_section, "C Imag", self.c_imag, -2.0, 2.0)
        
        # -- Landscape & Palette --
        landscape_section = self._create_section_header(param_frame, "Landscape & Palette")
        landscape_options = ["Forest", "City", "Dream", "Ocean", "Desert", "Space", "Rainbow", "Fire", "Ice", "Inferno"]
        ctk.CTkLabel(landscape_section, text="Palette").pack(fill=tk.X, padx=5)
        ctk.CTkOptionMenu(landscape_section, variable=self.landscape_type, values=landscape_options, command=self.param_changed).pack(fill=tk.X, padx=5, pady=5)
        ctk.CTkCheckBox(landscape_section, text="Nightmare Mode", variable=self.nightmare_mode, command=self.param_changed).pack(fill=tk.X, padx=5, pady=5)
        ctk.CTkCheckBox(landscape_section, text="Invert Colors", variable=self.invert_colors, command=self.param_changed).pack(fill=tk.X, padx=5, pady=5)

        # -- Filters --
        filter_section = self._create_section_header(param_frame, "Filters")
        filter_options = ["None", "Blur", "Edge", "Emboss", "Sharpen", "Contour", "Swirl"]
        ctk.CTkLabel(filter_section, text="Apply Filter").pack(fill=tk.X, padx=5)
        ctk.CTkOptionMenu(filter_section, variable=self.filter_type, values=filter_options, command=self.param_changed).pack(fill=tk.X, padx=5, pady=5)

        # -- Weave & Draw --
        weave_section = self._create_section_header(param_frame, "Weave & Draw")
        ctk.CTkCheckBox(weave_section, text="Weave Mode", variable=self.weave_mode, command=self.param_changed).pack(fill=tk.X, padx=5, pady=5)
        self._create_slider_with_label(weave_section, "Brush Size", self.brush_size, 1, 50, "int")
        ctk.CTkButton(weave_section, text="Brush Color", command=self.choose_brush_color).pack(fill=tk.X, padx=5, pady=5)
        ctk.CTkButton(weave_section, text="Clear Sketch", command=self.clear_sketch).pack(fill=tk.X, padx=5, pady=5)
        ctk.CTkButton(weave_section, text="Load Background", command=self.load_background).pack(fill=tk.X, padx=5, pady=5)

        # -- Animation --
        anim_section = self._create_section_header(param_frame, "Animation")
        self._create_entry_with_label(anim_section, "Frames", self.num_frames)
        self._create_entry_with_label(anim_section, "Duration (ms)", self.frame_duration)
<<<<<<< HEAD
        
        # -- Presets --
        preset_section = self._create_section_header(param_frame, "Presets")
        ctk.CTkButton(preset_section, text="Spiral Galaxy (Julia)", command=self.load_preset_spiral).pack(fill=tk.X, padx=5, pady=5)
        ctk.CTkButton(preset_section, text="Seahorse Valley (Mandelbrot)", command=self.load_preset_seahorse).pack(fill=tk.X, padx=5, pady=5)
        ctk.CTkButton(preset_section, text="Cosmic Reef (Burning Ship)", command=self.load_preset_cosmic_reef).pack(fill=tk.X, padx=5, pady=5)
        ctk.CTkButton(preset_section, text="Dragon's Breath (Tricorn)", command=self.load_preset_dragons_breath).pack(fill=tk.X, padx=5, pady=5)

        # -- Controls & Application --
        controls_section = self._create_section_header(param_frame, "Controls & Application")
        ctk.CTkCheckBox(controls_section, text="Auto Update on Change", variable=self.auto_update).pack(fill=tk.X, padx=5, pady=5)
        ctk.CTkButton(controls_section, text="Generate", command=self.thread_generate).pack(fill=tk.X, padx=5, pady=5)
        ctk.CTkButton(controls_section, text="Export Image", command=self.export_image).pack(fill=tk.X, padx=5, pady=5)
        ctk.CTkButton(controls_section, text="Export Animation", command=self.thread_animate).pack(fill=tk.X, padx=5, pady=5)
        ctk.CTkLabel(controls_section, text="Appearance Mode").pack(fill=tk.X, padx=5, pady=(10,0))
        ctk.CTkOptionMenu(controls_section, variable=self.appearance_mode, values=["light", "dark", "system"], command=self.change_appearance).pack(fill=tk.X, padx=5, pady=5)
        ctk.CTkButton(controls_section, text="About", command=self.show_about).pack(fill=tk.X, padx=5, pady=5)

        # Final setup
        self._on_fractal_type_change(self.fractal_type.get())

    def _create_section_header(self, parent, text):
        section_frame = ctk.CTkFrame(parent, fg_color=("gray90", "gray20"))
        section_frame.pack(fill=tk.X, pady=(10, 2), padx=5, ipady=3)
        ctk.CTkLabel(section_frame, text=text, font=ctk.CTkFont(weight="bold")).pack()
        return ctk.CTkFrame(parent) # Return a content frame
        
    def _create_slider_with_label(self, parent, text, variable, from_, to, var_type="float"):
        frame = ctk.CTkFrame(parent)
        frame.pack(fill=tk.X, padx=5, pady=(2,2))
        
        label = ctk.CTkLabel(frame, text=text, width=120)
        label.pack(side=tk.LEFT, padx=(5, 10))
        
        value_label = ctk.CTkLabel(frame, text="", width=50, anchor="e")
        value_label.pack(side=tk.RIGHT, padx=(10, 5))

        def update_from_slider(value):
            if var_type == "int":
                value_label.configure(text=f"{int(float(value))}")
            else:
                value_label.configure(text=f"{float(value):.3f}")
            if self.auto_update.get():
                self.trigger_generation()
        
        def update_from_var(*args):
            val = variable.get()
            if var_type == "int":
                value_label.configure(text=f"{int(val)}")
                slider.set(int(val))
            else:
                value_label.configure(text=f"{float(val):.3f}")
                slider.set(float(val))

        number_of_steps = (to - from_) if var_type == "int" else None
        slider = ctk.CTkSlider(frame, variable=variable, from_=from_, to=to, number_of_steps=number_of_steps, command=update_from_slider)
        slider.pack(fill=tk.X, expand=True)
        
        variable.trace_add("write", update_from_var)
        update_from_var() # Initial set
        return slider

    def _create_entry_with_label(self, parent, text, variable):
        frame = ctk.CTkFrame(parent)
        frame.pack(fill=tk.X, padx=5, pady=(2,2))
        label = ctk.CTkLabel(frame, text=text, width=120)
        label.pack(side=tk.LEFT, padx=(5, 10))
        entry = ctk.CTkEntry(frame, textvariable=variable)
        entry.pack(fill=tk.X, expand=True, padx=(0, 5))
        return entry

    def _on_fractal_type_change(self, fractal_type):
        """Conditionally enables or disables the Julia parameter controls."""
        is_julia = (fractal_type == "Julia")
        new_state = tk.NORMAL if is_julia else tk.DISABLED
        
        # The self.julia_section frame contains rows (which are also frames).
        # We need to iterate through the widgets inside each row.
        for row_frame in self.julia_section.winfo_children():
            for widget in row_frame.winfo_children():
                # Only CTkSlider widgets can be disabled.
                if isinstance(widget, ctk.CTkSlider):
                    widget.configure(state=new_state)
        
=======
        
        # -- Presets --
        preset_section = self._create_section_header(param_frame, "Presets")
        ctk.CTkButton(preset_section, text="Spiral Galaxy (Julia)", command=self.load_preset_spiral).pack(fill=tk.X, padx=5, pady=5)
        ctk.CTkButton(preset_section, text="Seahorse Valley (Mandelbrot)", command=self.load_preset_seahorse).pack(fill=tk.X, padx=5, pady=5)
        ctk.CTkButton(preset_section, text="Cosmic Reef (Burning Ship)", command=self.load_preset_cosmic_reef).pack(fill=tk.X, padx=5, pady=5)
        ctk.CTkButton(preset_section, text="Dragon's Breath (Tricorn)", command=self.load_preset_dragons_breath).pack(fill=tk.X, padx=5, pady=5)

        # -- Controls & Application --
        controls_section = self._create_section_header(param_frame, "Controls & Application")
        ctk.CTkCheckBox(controls_section, text="Auto Update on Change", variable=self.auto_update).pack(fill=tk.X, padx=5, pady=5)
        ctk.CTkButton(controls_section, text="Generate", command=self.thread_generate).pack(fill=tk.X, padx=5, pady=5)
        ctk.CTkButton(controls_section, text="Export Image", command=self.export_image).pack(fill=tk.X, padx=5, pady=5)
        ctk.CTkButton(controls_section, text="Export Animation", command=self.thread_animate).pack(fill=tk.X, padx=5, pady=5)
        ctk.CTkLabel(controls_section, text="Appearance Mode").pack(fill=tk.X, padx=5, pady=(10,0))
        ctk.CTkOptionMenu(controls_section, variable=self.appearance_mode, values=["light", "dark", "system"], command=self.change_appearance).pack(fill=tk.X, padx=5, pady=5)
        ctk.CTkButton(controls_section, text="About", command=self.show_about).pack(fill=tk.X, padx=5, pady=5)

        # Final setup
        self._on_fractal_type_change(self.fractal_type.get())

    def _create_section_header(self, parent, text):
        section_frame = ctk.CTkFrame(parent, fg_color=("gray90", "gray20"))
        section_frame.pack(fill=tk.X, pady=(10, 2), padx=5, ipady=3)
        ctk.CTkLabel(section_frame, text=text, font=ctk.CTkFont(weight="bold")).pack()
        return ctk.CTkFrame(parent) # Return a content frame
        
    def _create_slider_with_label(self, parent, text, variable, from_, to, var_type="float"):
        frame = ctk.CTkFrame(parent)
        frame.pack(fill=tk.X, padx=5, pady=(2,2))
        
        label = ctk.CTkLabel(frame, text=text, width=120)
        label.pack(side=tk.LEFT, padx=(5, 10))
        
        value_label = ctk.CTkLabel(frame, text="", width=50, anchor="e")
        value_label.pack(side=tk.RIGHT, padx=(10, 5))

        def update_from_slider(value):
            if var_type == "int":
                value_label.configure(text=f"{int(float(value))}")
            else:
                value_label.configure(text=f"{float(value):.3f}")
            if self.auto_update.get():
                self.trigger_generation()
        
        def update_from_var(*args):
            val = variable.get()
            if var_type == "int":
                value_label.configure(text=f"{int(val)}")
                slider.set(int(val))
            else:
                value_label.configure(text=f"{float(val):.3f}")
                slider.set(float(val))

        number_of_steps = (to - from_) if var_type == "int" else None
        slider = ctk.CTkSlider(frame, variable=variable, from_=from_, to=to, number_of_steps=number_of_steps, command=update_from_slider)
        slider.pack(fill=tk.X, expand=True)
        
        variable.trace_add("write", update_from_var)
        update_from_var() # Initial set
        return slider

    def _create_entry_with_label(self, parent, text, variable):
        frame = ctk.CTkFrame(parent)
        frame.pack(fill=tk.X, padx=5, pady=(2,2))
        label = ctk.CTkLabel(frame, text=text, width=120)
        label.pack(side=tk.LEFT, padx=(5, 10))
        entry = ctk.CTkEntry(frame, textvariable=variable)
        entry.pack(fill=tk.X, expand=True, padx=(0, 5))
        return entry

    def _on_fractal_type_change(self, fractal_type):
        is_julia = (fractal_type == "Julia")
        new_state = tk.NORMAL if is_julia else tk.DISABLED
        
        # This will disable all widgets inside the Julia section frame
        for child in self.julia_section.winfo_children():
            child.configure(state=new_state)

>>>>>>> 251d9677
        if self.auto_update.get():
            self.trigger_generation()

    def param_changed(self, value=None):
        """Generic handler for non-slider parameter changes."""
        if self.auto_update.get():
            self.trigger_generation()

    def trigger_generation(self):
        """Debounces generation requests to avoid flooding the thread pool."""
        if self.debounce_id:
            self.root.after_cancel(self.debounce_id)
        # Use a shorter delay for interactive changes
        self.debounce_id = self.root.after(100, self.thread_generate)

    def thread_generate(self):
        """Start fractal generation in a daemon thread."""
        t = threading.Thread(target=self.generate_fractal)
        # Mark as daemon so it doesn't block application close
        t.daemon = True
        t.start()

    def generate_fractal(self):
        # Set status and cursor, and start progress animation in the main thread
        def start_ui():
            self.status_text.set("Generating...")
            self.root.config(cursor="wait")
            # Kick off indeterminate progress bar
            if hasattr(self, 'progressbar'):
                self.progressbar.start()
        self.root.after(0, start_ui)
        start_time = time.time()
        try:
            try:
                w, h = self.width.get(), self.height.get()
            except tk.TclError:
                self.logger.error("Invalid non-integer value in width/height fields.")
                self.status_text.set("Error: Width and Height must be numbers.")
                return

            if w <= 0 or h <= 0:
                self.logger.warning(f"Invalid dimensions for generation ({w}x{h}). Aborting.")
                return

            self.logger.info(f"Generating fractal: {self.fractal_type.get()} ({w}x{h}), Zoom: {self.zoom.get():.2f}, Iter: {self.max_iter.get()}")
            # Resize sketch and background if resolution changed
            if self.sketch_img.size != (w, h):
                self.sketch_img = self.sketch_img.resize((w, h), Image.Resampling.LANCZOS)
                self.sketch_draw = ImageDraw.Draw(self.sketch_img)
            if hasattr(self, 'background_img') and self.background_img.size != (w, h):
                self.background_img = self.background_img.resize((w, h), Image.Resampling.LANCZOS)

            # Compute fractal map and color it
            iter_map = self._generate_fractal_map(w, h)
            colors = self._color_fractal(iter_map)
            img = Image.fromarray(colors, 'RGB')

            # Apply filter
            img = self._apply_filter(img)

            # Invert if enabled
            if self.invert_colors.get():
                img = ImageOps.invert(img.convert('RGB'))

            # --- Image Compositing ---
            # Create a final RGBA canvas
            final_img = Image.new('RGBA', img.size)

            # 1. Paste background if it exists
            if hasattr(self, 'background_img') and self.background_img:
                try:
                    bg = self.background_img.resize(img.size, Image.Resampling.LANCZOS)
                    final_img.paste(bg.convert('RGBA'), (0, 0))
                except Exception as bg_e:
                    self.logger.error(f"Failed to process background image: {bg_e}")

            # 2. Paste fractal on top of background
            final_img.paste(img.convert('RGBA'), (0, 0), img.convert('RGBA'))

            # 3. Paste sketch on top of everything
            if self.weave_mode.get() and self.sketch_img:
                final_img.paste(self.sketch_img, (0, 0), self.sketch_img)

            # Store final composited image
            self.current_img = final_img

            # Display resized to fit preview
            self.update_preview()
        except Exception as e:
            self.logger.error(f"Fractal generation failed: {e}", exc_info=True)
            # Show error message in the main thread
            self.root.after(0, lambda: messagebox.showerror("Generation Error", f"An error occurred during generation: {e}"))
        finally:
            end_time = time.time()
            self.logger.info(f"Generation finished in {end_time - start_time:.2f} seconds.")
            # Reset status, cursor, and stop progress bar in the main thread
            def finish_ui():
                self.status_text.set("Ready")
                self.root.config(cursor="")
                if hasattr(self, 'progressbar'):
                    self.progressbar.stop()
            self.root.after(0, finish_ui)

    def update_preview(self):
        if hasattr(self, 'current_img'):
            fw, fh = self.preview_frame.winfo_width(), self.preview_frame.winfo_height()
            if fw > 1 and fh > 1:  # Avoid zero size
                display_img = self.current_img.resize((fw, fh), Image.Resampling.LANCZOS)
                ctk_photo = ctk.CTkImage(light_image=display_img, dark_image=display_img)
                self.preview_label.configure(image=ctk_photo)
                self.preview_label.image = ctk_photo

    # ---------- Interaction Handlers ----------
    def on_mouse_down(self, event):
        if self.weave_mode.get():
            self.start_draw(event)
        else:
            self.panning = True
            self.pan_start_px = event.x
            self.pan_start_py = event.y
            # For smooth panning, we don't need the center coordinates here yet

    def on_mouse_drag(self, event):
        if self.weave_mode.get():
            self.draw_line(event)
        elif self.panning:
            if not self.current_img: return

            dx = event.x - self.pan_start_px
            dy = event.y - self.pan_start_py

            # Create a temporary image for the pan preview
            # This is much faster than re-generating the fractal
            preview_w = self.preview_frame.winfo_width()
            preview_h = self.preview_frame.winfo_height()

            # Create a new blank image to paste the panned preview onto
            panned_preview = Image.new('RGBA', (preview_w, preview_h))

            # Resize the hi-res image to the preview size for this operation
            resized_current = self.current_img.resize((preview_w, preview_h), Image.Resampling.LANCZOS)

            # Paste the resized image at the new offset
            panned_preview.paste(resized_current, (dx, dy))

            # Update the label with this temporary panned image
            ctk_photo = ctk.CTkImage(light_image=panned_preview, dark_image=panned_preview, size=(preview_w, preview_h))
            self.preview_label.configure(image=ctk_photo)
            self.preview_label.image = ctk_photo


    def on_mouse_up(self, event):
        if self.panning:
            self.panning = False
            dx_px = event.x - self.pan_start_px
            dy_px = event.y - self.pan_start_py

            # Now, calculate the new center based on the total pan distance
            zoom = self.zoom.get()
            # Correctly map pixel delta to fractal coordinate delta
            w, h = self.width.get(), self.height.get()
            aspect_ratio = h / w if w > 0 and h > 0 else 1.0
            frac_range_x = 5.0 / zoom
            frac_range_y = frac_range_x * aspect_ratio

            delta_x_frac = (dx_px / w) * frac_range_x
            delta_y_frac = (dy_px / h) * frac_range_y

            new_center_x = self.center_x.get() - delta_x_frac
            new_center_y = self.center_y.get() + delta_y_frac # Y is inverted in screen coords

            self.center_x.set(new_center_x)
            self.center_y.set(new_center_y)
            self.trigger_generation()

        if self.weave_mode.get():
            self.last_pos = None

    def on_mouse_wheel(self, event):
        if not self.current_img: return

        # --- Zoom to Cursor ---
        # 1. Get mouse position in preview
        x, y = event.x, event.y
        preview_w = self.preview_frame.winfo_width()
        preview_h = self.preview_frame.winfo_height()

        # 2. Convert mouse position to fractal coordinates
        zoom = self.zoom.get()
        center_x, center_y = self.center_x.get(), self.center_y.get()
        w, h = self.width.get(), self.height.get()
        aspect_ratio = h / w if w > 0 and h > 0 else 1.0

        # Calculate the fractal space covered by the view
        frac_w = 5.0 / zoom
        frac_h = frac_w * aspect_ratio

        # Coordinate of the top-left corner
        x_min = center_x - frac_w / 2
        y_max = center_y + frac_h / 2

        # Get the fractal coordinate under the mouse
        mouse_frac_x = x_min + (x / preview_w) * frac_w
        mouse_frac_y = y_max - (y / preview_h) * frac_h # Y is inverted

        # 3. Calculate new zoom
        if event.delta > 0:
            zoom_factor = 1.25
        else:
            zoom_factor = 1 / 1.25
        new_zoom = max(0.1, min(self.zoom.get() * zoom_factor, 100000))

        # 4. Calculate new center to keep mouse coordinate stationary
        new_center_x = mouse_frac_x + (center_x - mouse_frac_x) / zoom_factor
        new_center_y = mouse_frac_y + (center_y - mouse_frac_y) / zoom_factor

        self.zoom.set(new_zoom)
        self.center_x.set(new_center_x)
        self.center_y.set(new_center_y)
        self.trigger_generation()

    def choose_brush_color(self):
        """
        Open a color chooser dialog and set the brush color for weaving.
        Returns a (R, G, B) tuple along with the hex value. The alpha channel
        remains semi-transparent to ensure overlay visibility.
        """
        result = colorchooser.askcolor(title="Select Brush Color", initialcolor="#FFFFFF")
        if result and result[0] is not None:
            r, g, b = [int(c) for c in result[0]]
            # Keep alpha at current value (semi-transparent)
            a = self.brush_color[3] if isinstance(self.brush_color, tuple) and len(self.brush_color) == 4 else 128
            self.brush_color = (r, g, b, a)

    def _generate_fractal_map(self, width, height):
        zoom = self.zoom.get()
        center_x = self.center_x.get()
        center_y = self.center_y.get()
        max_iter = self.max_iter.get()
        power = self.power.get()
        fractal_type = self.fractal_type.get()
        c_real = self.c_real.get()
        c_imag = self.c_imag.get()
        
        # Correct aspect ratio handling
        aspect_ratio = height / width if width > 0 and height > 0 else 1.0
        x_range = 5.0 / zoom
        y_range = x_range * aspect_ratio

        x_min = center_x - x_range / 2
        x_max = center_x + x_range / 2
        y_min = center_y - y_range / 2
        y_max = center_y + y_range / 2
        
        x = np.linspace(x_min, x_max, width)
        y = np.linspace(y_min, y_max, height)
        xx, yy = np.meshgrid(x, y)
        
        if fractal_type in ["Mandelbrot", "Burning Ship", "Tricorn"]:
            c = xx + 1j * yy
            z = np.zeros_like(c)
        elif fractal_type == "Julia":
            z = xx + 1j * yy
            c = complex(c_real, c_imag) * np.ones_like(z)
        else:
            raise ValueError("Invalid fractal type")
        
        iter_map = np.full((height, width), max_iter, dtype=int)
        mask = np.ones((height, width), dtype=bool)
        
        for i in range(max_iter):
            if fractal_type == "Burning Ship":
                z = np.abs(z.real) + 1j * np.abs(z.imag)
            elif fractal_type == "Tricorn":
                z = np.conj(z)
            z = z**power + c
            diverged = np.abs(z) > 2
            iter_map[diverged & mask] = i
            mask[diverged] = False
            z[diverged] = 2  # Cap to prevent overflow
        
        return iter_map

    def _color_fractal(self, iter_map):
        max_iter = self.max_iter.get()
        normalized = iter_map / max_iter
        colors = np.zeros((iter_map.shape[0], iter_map.shape[1], 3), dtype=np.uint8)
        landscape = self.landscape_type.get()
        
        # Define color palettes for different themes
        if landscape == "Forest":
            levels = [0, 0.3, 0.6, 1.0]
            cmaps = np.array([[0, 0, 128], [34, 139, 34], [139, 69, 19], [255, 255, 255]])
        elif landscape == "City":
            levels = [0, 0.4, 0.7, 1.0]
            cmaps = np.array([[50, 50, 50], [100, 100, 100], [200, 0, 0], [255, 255, 255]])
        elif landscape == "Dream":
            levels = [0, 0.25, 0.5, 0.75, 1.0]
            cmaps = np.array([[255, 0, 0], [255, 165, 0], [255, 255, 0], [0, 128, 0], [0, 0, 255]])
        elif landscape == "Ocean":
            levels = [0, 0.3, 0.6, 1.0]
            cmaps = np.array([[0, 0, 50], [0, 100, 200], [100, 200, 255], [255, 255, 255]])
        elif landscape == "Desert":
            levels = [0, 0.3, 0.6, 1.0]
            cmaps = np.array([[200, 100, 0], [255, 200, 100], [255, 150, 50], [255, 255, 200]])
        elif landscape == "Space":
            levels = [0, 0.3, 0.6, 1.0]
            cmaps = np.array([[0, 0, 0], [50, 0, 100], [100, 0, 200], [200, 100, 255]])
        elif landscape == "Rainbow":
            # A vibrant rainbow palette based on ROYGBIV sequence
            levels = [0, 0.16, 0.33, 0.5, 0.66, 0.83, 1.0]
            cmaps = np.array([
                [255, 0, 0],      # Red
                [255, 165, 0],    # Orange
                [255, 255, 0],    # Yellow
                [0, 128, 0],      # Green
                [0, 0, 255],      # Blue
                [75, 0, 130],     # Indigo
                [148, 0, 211]     # Violet
            ])
        elif landscape == "Fire":
            # Fiery palette: dark reds to bright yellows
            levels = [0, 0.4, 0.8, 1.0]
            cmaps = np.array([
                [50, 0, 0],       # Dark red
                [200, 0, 0],      # Red
                [255, 140, 0],    # Orange
                [255, 255, 200]   # Light yellow
            ])
        elif landscape == "Ice":
            # Cool palette: deep blue to icy white
            levels = [0, 0.4, 0.8, 1.0]
            cmaps = np.array([
                [0, 0, 100],      # Deep blue
                [0, 100, 200],    # Blue
                [150, 200, 255],  # Light blue
                [255, 255, 255]   # White
            ])
        elif landscape == "Inferno":
            # Inferno palette inspired by Matplotlib's inferno colormap
            levels = [0, 0.25, 0.5, 0.75, 1.0]
            cmaps = np.array([
                [0, 0, 4],        # Dark purple
                [87, 15, 109],    # Purple
                [187, 55, 84],    # Magenta
                [249, 142, 50],   # Orange
                [255, 255, 85]    # Yellow
            ])
        
        for i in range(len(levels) - 1):
            mask = (normalized >= levels[i]) & (normalized < levels[i + 1])
            frac = (normalized[mask] - levels[i]) / (levels[i + 1] - levels[i])
            colors[mask] = cmaps[i] + frac[:, np.newaxis] * (cmaps[i + 1] - cmaps[i])
        
        if self.nightmare_mode.get():
            # Refined Nightmare Mode: tinted noise and organic spatial jitter
            # 1. Add tinted noise (more purples/blues)
            noise_r = np.random.randint(-20, 20, colors.shape[:2])
            noise_g = np.random.randint(-15, 15, colors.shape[:2])
            noise_b = np.random.randint(-30, 30, colors.shape[:2])

            colors[:,:,0] = np.clip(colors[:,:,0] + noise_r, 0, 255)
            colors[:,:,1] = np.clip(colors[:,:,1] + noise_g, 0, 255)
            colors[:,:,2] = np.clip(colors[:,:,2] + noise_b, 0, 255)

            # 2. Apply a weak, random swirl for spatial jitter
            h, w = colors.shape[:2]
            cx, cy = w / 2, h / 2
            yy, xx = np.mgrid[0:h, 0:w]
            r = np.sqrt((xx - cx)**2 + (yy - cy)**2)
            theta = np.arctan2(yy - cy, xx - cx)

            # Use random params for a unique jitter each time
            strength = np.random.uniform(0.1, 0.3)
            freq = np.random.uniform(8, 20)

            jitter_angle = strength * np.sin(r / (max(w, h) / freq))

            x_new = np.clip((cx + r * np.cos(theta + jitter_angle)), 0, w - 1).astype(int)
            y_new = np.clip((cy + r * np.sin(theta + jitter_angle)), 0, h - 1).astype(int)

            colors = colors[y_new, x_new]
        
        return colors

    def _apply_filter(self, img):
        filter_type = self.filter_type.get()
        if filter_type == "Blur":
            img = img.filter(ImageFilter.GaussianBlur(5))
        elif filter_type == "Edge":
            img = img.filter(ImageFilter.FIND_EDGES)
        elif filter_type == "Invert":
            img = ImageOps.invert(img)
        elif filter_type == "Swirl":
            self.logger.info(f"Applying Swirl filter. SciPy available: {SCIPY_AVAILABLE}")
            if SCIPY_AVAILABLE:
                strength = 2.0 if self.nightmare_mode.get() else 1.0
                arr = np.array(img)
                h, w = arr.shape[:2]
                cx, cy = w / 2, h / 2
                yy, xx = np.mgrid[0:h, 0:w]
                r = np.sqrt((xx - cx)**2 + (yy - cy)**2)
                theta = np.arctan2(yy - cy, xx - cx) + strength * np.exp(-r / (w / 5))
                x_new = cx + r * np.cos(theta)
                y_new = cy + r * np.sin(theta)
                for c in range(3):
                    arr[:, :, c] = map_coordinates(arr[:, :, c], [y_new, x_new], order=1, mode='nearest')
                img = Image.fromarray(arr)
            else:
                # Basic swirl using custom NumPy implementation
                self.logger.info("Using NumPy for Swirl effect.")
                return self._swirl_numpy(img)
        elif filter_type == "Emboss":
            img = img.filter(ImageFilter.EMBOSS)
        elif filter_type == "Sharpen":
            img = img.filter(ImageFilter.SHARPEN)
        elif filter_type == "Contour":
            img = img.filter(ImageFilter.CONTOUR)
        return img

    def _swirl_numpy(self, img):
        """
        A NumPy-based implementation of a swirl effect.
        Uses nearest-neighbor sampling for performance.
        """
        arr = np.array(img)
        h, w, c = arr.shape

        # Auto-downscale for performance on large images
        MAX_PIXELS = 2_000_000 # 2 megapixels
        if h * w > MAX_PIXELS:
            scale = math.sqrt(MAX_PIXELS / (h * w))
            new_h, new_w = int(h * scale), int(w * scale)
            self.logger.info(f"Image too large for numpy swirl, downscaling to {new_w}x{new_h}")
            small_img = img.resize((new_w, new_h), Image.Resampling.LANCZOS)
            swirled_small = self._swirl_numpy(small_img) # Recursive call on smaller image
            return swirled_small.resize((w, h), Image.Resampling.LANCZOS)

        cx, cy = w / 2, h / 2
        yy, xx = np.mgrid[0:h, 0:w]

        r = np.sqrt((xx - cx)**2 + (yy - cy)**2)
        theta = np.arctan2(yy - cy, xx - cx)

        strength = 2.0
        swirl_angle = strength * np.exp(-r / (max(w, h) / 5.0))

        x_new = (cx + r * np.cos(theta + swirl_angle)).astype(int)
        y_new = (cy + r * np.sin(theta + swirl_angle)).astype(int)

        x_new = np.clip(x_new, 0, w - 1)
        y_new = np.clip(y_new, 0, h - 1)

        swirled_arr = arr[y_new, x_new]
        return Image.fromarray(swirled_arr)

    def on_mouse_down(self, event):
        if self.weave_mode.get():
            self.last_draw_pos = (event.x, event.y)
        else:
            self.panning = True
            self.pan_start_px = event.x
            self.pan_start_py = event.y

    def on_mouse_drag(self, event):
        if self.weave_mode.get():
            if not self.last_draw_pos or not self.sketch_draw: return

            # Scale preview coordinates to full-resolution image coordinates
            w, h = self.width.get(), self.height.get()
            preview_w, preview_h = max(1, self.preview_frame.winfo_width()), max(1, self.preview_frame.winfo_height())
            scale_x, scale_y = w / preview_w, h / preview_h

            start_pos = (self.last_draw_pos[0] * scale_x, self.last_draw_pos[1] * scale_y)
            end_pos = (event.x * scale_x, event.y * scale_y)

            self.sketch_draw.line([start_pos, end_pos], fill=self.brush_color, width=self.brush_size.get(), joint="curve")
            self.last_draw_pos = (event.x, event.y)
            self.trigger_generation() # Redraw with the new line
        elif self.panning:
            # (rest of panning logic is unchanged)
            if not self.current_img: return

            dx = event.x - self.pan_start_px
            dy = event.y - self.pan_start_py

            preview_w = self.preview_frame.winfo_width()
            preview_h = self.preview_frame.winfo_height()
            panned_preview = Image.new('RGBA', (preview_w, preview_h))
            resized_current = self.current_img.resize((preview_w, preview_h), Image.Resampling.LANCZOS)
            panned_preview.paste(resized_current, (dx, dy))

            ctk_photo = ctk.CTkImage(light_image=panned_preview, dark_image=panned_preview, size=(preview_w, preview_h))
            self.preview_label.configure(image=ctk_photo)
            self.preview_label.image = ctk_photo

    def on_mouse_up(self, event):
        if self.panning:
            self.panning = False
            dx_px = event.x - self.pan_start_px
            dy_px = event.y - self.pan_start_py

            zoom = self.zoom.get()
            w, h = self.width.get(), self.height.get()
            aspect_ratio = h / w if w > 0 and h > 0 else 1.0
            frac_range_x = 5.0 / zoom
            frac_range_y = frac_range_x * aspect_ratio

            delta_x_frac = (dx_px / w) * frac_range_x
            delta_y_frac = (dy_px / h) * frac_range_y

            new_center_x = self.center_x.get() - delta_x_frac
            new_center_y = self.center_y.get() + delta_y_frac

            self.center_x.set(new_center_x)
            self.center_y.set(new_center_y)
            self.trigger_generation()

        if self.weave_mode.get():
            self.last_draw_pos = None

    def clear_sketch(self):
        w, h = self.width.get(), self.height.get()
        self.sketch_img = Image.new('RGBA', (w, h), (0, 0, 0, 0))
        self.sketch_draw = ImageDraw.Draw(self.sketch_img)
        self.trigger_generation()

    def load_background(self):
        path = filedialog.askopenfilename(filetypes=[("Images", "*.png;*.jpg;*.jpeg")])
        if path:
            try:
                self.background_img = Image.open(path)
                self.trigger_generation()
            except Exception as e:
                self.logger.error(f"Failed to load background image: {e}", exc_info=True)
                messagebox.showerror("Load Error", f"Could not load the background image.\n\nError: {e}")

    def load_preset_spiral(self):
        self.fractal_type.set("Julia")
        self.c_real.set(-0.8)
        self.c_imag.set(0.156)
        self.zoom.set(1.0)
        self.center_x.set(0.0)
        self.center_y.set(0.0)
        self.power.set(2.0)
        self.thread_generate()

    def load_preset_seahorse(self):
        self.fractal_type.set("Mandelbrot")
        self.zoom.set(100)
        self.center_x.set(-0.75)
        self.center_y.set(0.1)
        self.power.set(2.0)
        self.thread_generate()

    def load_preset_cosmic_reef(self):
        """Loads a preset for a 'Cosmic Reef' view in the Burning Ship fractal."""
        self.fractal_type.set("Burning Ship")
        self.landscape_type.set("Space")
        self.zoom.set(250.0)
        self.center_x.set(-1.768)
        self.center_y.set(-0.001)
        self.max_iter.set(200)
        self.power.set(2.0)
        self.thread_generate()

    def load_preset_dragons_breath(self):
        """Loads a preset for a 'Dragon's Breath' view in the Tricorn fractal."""
        self.fractal_type.set("Tricorn")
        self.landscape_type.set("Fire")
        self.zoom.set(150.0)
        self.center_x.set(-0.9)
        self.center_y.set(-0.3)
        self.max_iter.set(250)
        self.power.set(2.0)
        self.thread_generate()

    def export_image(self):
        """Exports the current fractal image to a file with robust error handling."""
        if not self.current_img:
            messagebox.showwarning("Export Failed", "No image has been generated yet to export.")
            return

        try:
            path = filedialog.asksaveasfilename(
                title="Export Image As",
                filetypes=[("PNG Image", "*.png"), ("JPEG Image", "*.jpg")],
                defaultextension=".png"
            )
            if not path:
                self.logger.info("Image export cancelled by user.")
                return

            self.logger.info(f"Exporting image to {path}...")
            # For JPEG, we must convert to RGB as it doesn't support alpha
            export_img = self.current_img
            if path.lower().endswith(('.jpg', '.jpeg')):
                export_img = self.current_img.convert('RGB')

            export_img.save(path, quality=95) # Set quality for JPEG
            self.logger.info("Image export successful.")
            messagebox.showinfo("Success", f"Image successfully saved to:\n{path}")

        except Exception as e:
            self.logger.error(f"Failed to export image to {path}: {e}", exc_info=True)
            messagebox.showerror("Export Error", f"Could not save the image.\n\nError: {e}")

    def thread_animate(self):
        threading.Thread(target=self.export_animation).start()

    def export_animation(self):
        """Generates and exports a GIF animation with progress updates and error handling."""
        try:
            num_frames = self.num_frames.get()
            w, h = self.width.get(), self.height.get()
        except tk.TclError as e:
            self.logger.error(f"Invalid animation parameter: {e}")
            messagebox.showerror("Invalid Input", "Please ensure animation frames, width, and height are valid numbers.")
            return

        # Warn user about high memory usage for large animations
        total_pixels = w * h * num_frames
        if total_pixels > 30_000_000: # Approx. 150 frames at 800x600, or 30 at 1080p
            msg = (f"This animation ({num_frames} frames at {w}x{h}) is very large and may consume a lot of memory or take a long time.\n\n"
                   "Continue anyway?")
            if not messagebox.askyesno("High Memory Warning", msg):
                self.logger.info("Animation export cancelled by user due to high memory warning.")
                return

        path = filedialog.asksaveasfilename(defaultextension=".gif", filetypes=[("GIF Animation", "*.gif")])
        if not path:
            self.logger.info("Animation export cancelled by user.")
            return

        self.root.config(cursor="wait")
        self.progressbar.start()

        try:
            frames = []
            initial_zoom = self.zoom.get()
            self.logger.info(f"Starting animation export to {path} ({num_frames} frames)...")

            for i in range(num_frames):
                self.status_text.set(f"Generating animation frame {i + 1}/{num_frames}...")

                # Simple zoom-out animation logic
                self.zoom.set(initial_zoom * (1 + i * 0.2))

                iter_map = self._generate_fractal_map(w, h)
                fractal_img = self._color_fractal(iter_map)
                fractal_img = self._apply_filter(fractal_img)
                if self.invert_colors.get():
                    fractal_img = ImageOps.invert(fractal_img.convert('RGB'))

                # Composite the final frame
                final_frame = Image.new('RGBA', (w, h))
                if hasattr(self, 'background_img') and self.background_img:
                    bg = self.background_img.resize((w, h), Image.Resampling.LANCZOS)
                    final_frame.paste(bg.convert('RGBA'), (0, 0))
                final_frame.paste(fractal_img.convert('RGBA'), (0, 0), fractal_img.convert('RGBA'))
                if self.weave_mode.get() and self.sketch_img:
                    final_frame.paste(self.sketch_img, (0, 0), self.sketch_img)

                # For GIF, convert to RGB with a palette for smaller file size
                frames.append(final_frame.convert('P', palette=Image.ADAPTIVE))

            self.status_text.set("Saving GIF file...")
            self.zoom.set(initial_zoom)  # Reset zoom

            frames[0].save(path, save_all=True, append_images=frames[1:], loop=0, duration=self.frame_duration.get(), optimize=True)
            self.logger.info("Animation export successful.")
            messagebox.showinfo("Success", f"Animation successfully saved to:\n{path}")

        except Exception as e:
            self.logger.error(f"Animation export failed: {e}", exc_info=True)
            messagebox.showerror("Animation Error", f"Could not generate or save the animation.\n\nError: {e}")
        finally:
            self.status_text.set("Ready")
            self.root.config(cursor="")
            self.progressbar.stop()

    def change_appearance(self, mode):
        ctk.set_appearance_mode(mode)

    def show_about(self):
        """Displays the application's About dialog box."""
        title = f"About {APP_NAME}"
        message = (
            f"{APP_NAME} v{VERSION}\n\n"
            f"© {COPYRIGHT_YEAR} iD01t Productions, {AUTHOR}. All rights reserved.\n\n"
            f"Support: {CONTACT_EMAIL}\n"
            f"License: {LICENSE_INFO}"
        )
        messagebox.showinfo(title, message)

    def on_resize(self, event):
        self.update_preview()

if __name__ == "__main__":
    logger = setup_logging()
    try:
        root = ctk.CTk()
        app = FractalDreamWeaver(root, logger)
        root.mainloop()
    except Exception as e:
        logger.critical("A fatal error occurred during application initialization or runtime.", exc_info=True)
        messagebox.showerror("Fatal Error", f"A critical error occurred and the application must close:\n\n{e}")
        # sys.exit(1) # This can be uncommented for production release


# --- PYINSTALLER & TESTING NOTES ---
#
# === PyInstaller Build Command (for Windows) ===
# 1. Open a command prompt or terminal.
# 2. Navigate to the directory containing fractal.py.
# 3. Create and activate a virtual environment (recommended):
#    py -3.12 -m venv .venv
#    .venv\Scripts\activate
# 4. Install required packages:
#    pip install -U pip wheel
#    pip install pyinstaller pillow numpy customtkinter
#    pip install scipy  # Optional, for high-quality swirl filter
# 5. Run the PyInstaller command:
#    pyinstaller --name "FractalDreamWeaverPro" --onefile --noconsole --clean --optimize 2 ^
#      --hidden-import="PIL.Image" --hidden-import="PIL.ImageTk" ^
#      --hidden-import="PIL.ImageFilter" --hidden-import="PIL.ImageOps" ^
#      fractal.py
#
# === Acceptance Test Checklist ===
# [ ] 1. **App Launch & Resize**: App starts without errors. Window is resizable, UI elements adjust gracefully.
# [ ] 2. **Core Fractal Interaction**:
#       - [ ] Pan: In non-weave mode, left-click-drag pans the fractal.
#       - [ ] Zoom: Mouse wheel zooms in and out smoothly.
#       - [ ] Palette Change: Changing palettes in the menu updates the fractal colors.
#       - [ ] Nightmare Mode: Toggling adds controlled visual noise/distortion.
#       - [ ] Invert Colors: Toggles color inversion correctly.
# [ ] 3. **Weaving & Background**:
#       - [ ] Weave Mode: Toggling enables drawing on the canvas.
#       - [ ] Brush: Drawing with the brush works. Brush size and color can be changed.
#       - [ ] Clear Sketch: Button removes all drawings.
#       - [ ] Load Background: Loading a JPG/PNG places it behind the fractal.
# [ ] 4. **UI & Theme**:
#       - [ ] Appearance Switcher: 'light', 'dark', 'system' modes work and are readable.
#       - [ ] Parameter Controls: All sliders, menus, and checkboxes respond and trigger updates (if auto-update is on).
# [ ] 5. **Generation & Export**:
#       - [ ] Generate High-Res: Generate a 1600x1200 image with max_iter=750.
#       - [ ] Export PNG: Export the generated image as a PNG file. Check file integrity.
#       - [ ] Export JPEG: Export the same image as a JPEG. Check file integrity.
#       - [ ] Export Animation: Export a 48-frame GIF (e.g., 80ms/frame). Ensure UI is responsive during export and the final GIF animates correctly.
# [ ] 6. **Dependency Tests**:
#       - [ ] **Without SciPy**: Uninstall scipy (`pip uninstall scipy`). Run app. Verify all features work, especially the Swirl filter (should use NumPy fallback).
#       - [ ] **With SciPy**: Reinstall scipy (`pip install scipy`). Run app. Verify Swirl filter is high quality.
# [ ] 7. **Packaged EXE Test**:
#       - [ ] Build the EXE using the command above.
#       - [ ] Run the `.exe` from a different directory (e.g., Desktop).
#       - [ ] Verify it launches, generates, exports, and closes cleanly without errors.
#       - [ ] Check that `fractal_dream_weaver.log` is created next to the EXE.<|MERGE_RESOLUTION|>--- conflicted
+++ resolved
@@ -207,7 +207,7 @@
         anim_section = self._create_section_header(param_frame, "Animation")
         self._create_entry_with_label(anim_section, "Frames", self.num_frames)
         self._create_entry_with_label(anim_section, "Duration (ms)", self.frame_duration)
-<<<<<<< HEAD
+        feature/fractal-dream-weaver-pro
         
         # -- Presets --
         preset_section = self._create_section_header(param_frame, "Presets")
@@ -292,7 +292,7 @@
                 if isinstance(widget, ctk.CTkSlider):
                     widget.configure(state=new_state)
         
-=======
+
         
         # -- Presets --
         preset_section = self._create_section_header(param_frame, "Presets")
@@ -372,7 +372,7 @@
         for child in self.julia_section.winfo_children():
             child.configure(state=new_state)
 
->>>>>>> 251d9677
+        main
         if self.auto_update.get():
             self.trigger_generation()
 
